"""This module provides a service to determine position context inside an XML document."""

from typing import Optional, List
from io import BytesIO
from pygls.workspace import Document, Position
from pygls.types import Range
from enum import Enum, unique
import xml.sax
import re
from .xsd.types import XsdTree, XsdNode


START_TAG_REGEX = r"<([a-z_]+)[ \n\W]?"
ATTR_KEY_VALUE_REGEX = r" ([a-z_]*)=\"([\w. ]*)[\"]?"
TAG_GROUP = 1
ATTR_KEY_GROUP = 1
ATTR_VALUE_GROUP = 2
SUPPORTED_RECOVERY_EXCEPTIONS = [
    "unclosed token",
    "no element found",
    "not well-formed (invalid token)",
]


@unique
class ContextTokenType(Enum):
    """Supported types of tokens that can be found in a document."""

    UNKNOWN = 1
    TAG = 2
    ATTRIBUTE_KEY = 3
    ATTRIBUTE_VALUE = 4


class XmlContext:
    """Represents the context at a given XML document position.

    It provides information about the token under the cursor and
    the XSD node definition associated.
    """

    def __init__(
        self,
        document_line: str = "",
        position: Position = Position(),
        is_empty: bool = False,
        token_name: str = None,
        token_type: ContextTokenType = ContextTokenType.UNKNOWN,
    ):
        self.document_line = document_line
        self.target_position = position
        self.is_empty = is_empty
        self.token_name = token_name
        self.token_type = token_type
        self.token_range: Range = None
        self.node: Optional[XsdNode] = None
        self.is_node_content: bool = False
        self.node_stack: List[str] = []
        self.is_invalid: bool = False

    def is_tag(self) -> bool:
        """Indicates if the token in context is a tag"""
        return self.token_type == ContextTokenType.TAG

    def is_attribute_key(self) -> bool:
        """Indicates if the token in context is an attribute key"""
        return self.token_type == ContextTokenType.ATTRIBUTE_KEY

    def is_attribute_value(self) -> bool:
        """Indicates if the token in context is an attribute value"""
        return self.token_type == ContextTokenType.ATTRIBUTE_VALUE

    def update_node_definition(self, xsd_tree: XsdTree) -> None:
        """Updates the associated node in the context using the given XSD tree definition.

        Args:
            xsd_tree (XsdTree): The XSD tree definition.
        """
        self.node = xsd_tree.find_node_by_stack(self.node_stack)
        if not self.node:
            self.node = xsd_tree.root


class XmlContextService:
    """This service provides information about the XML context at
    a specific position of the document.
    """

    def __init__(self, xsd_tree: XsdTree):
        self.xsd_tree = xsd_tree

    def get_xml_context(self, document: Document, position: Position) -> XmlContext:
        """Gets the XML context at a given offset inside the document.

        Args:
            document (Document): The current document.
            position (Position): The position inside de document.

        Returns:
            XmlContext: The resulting context with the current node
            definition and other information. If the context can not be
            determined, the default context with no information is returned.
        """
        parser = XmlContextParser()
        context = parser.parse(document, position)
        context.update_node_definition(self.xsd_tree)
        return context


class XmlContextParser:
    """This class parses an XML document until it finds the token at a given
    position (line and character) and returns information about it.

    The parser will try it's best to be tolerant to imcomplete XML documents
    in order to be able to extract the token at position.
    """

    def __init__(self):
        self._document: Document = None

    def parse(self, document: Document, position: Position) -> XmlContext:
        """Parses the given document until it finds the token at the given position and
        returns context information about this token.

        Args:
            document (Document): The XML document to parse.
            position (Position): The position inside the document to get the context.

        Returns:
            XmlContext: The context information at the given position.
        """
        self._document = document

        if self.is_empty_document(document):
            return XmlContext(is_empty=True)

        context_line = document.lines[position.line]
        context = XmlContext(document_line=context_line, position=position)

        source = BytesIO(document.source.encode())
        reader = self._build_xml_reader()
        locator = xml.sax.expatreader.ExpatLocator(reader)
        reader.setContentHandler(ContextBuilderHandler(locator, context))
        reader.setErrorHandler(ContextParseErrorHandler(context))
        try:
            reader.parse(source)
        except ContextFoundException:
            pass  # All is good, we got what we needed

        return context

    def _build_xml_reader(self) -> xml.sax.xmlreader.XMLReader:
        reader = xml.sax.make_parser()
        reader.setFeature(xml.sax.handler.feature_namespaces, False)
        reader.setFeature(xml.sax.handler.feature_validation, False)
        return reader

    @staticmethod
    def is_empty_document(document: Document) -> bool:
        """Determines if the given XML document is an empty document.

        Args:
            document (Document): The document to check.

        Returns:
            bool: True if the document is empty and False otherwise.
        """
        xml_content = document.source.strip()
        return not xml_content or len(xml_content) < 2


class ContextBuilderHandler(xml.sax.ContentHandler):
    """SAX ContentHandler that tries to compose the context information using the
    different SAX events.
    """

    def __init__(self, locator, context: XmlContext):
        xml.sax.ContentHandler.__init__(self)
        self._loc = locator
        self._context: XmlContext = context
        self.setDocumentLocator(self._loc)

    def startDocument(self):
        pass

    def endDocument(self):
        pass

    def startElement(self, tag, attributes):
        self._context.node_stack.append(tag)
        current_position = self.get_current_position()
        if current_position.line == self._context.target_position.line:
            self._build_context_from_element_line(current_position.character, tag, attributes)

    def endElement(self, tag):
        current_position = self.get_current_position()
        if current_position.line < self._context.target_position.line:
            self._context.node_stack.pop(-1)
        elif current_position.line == self._context.target_position.line:
            line_after_position = self._context.document_line[current_position.character :]
            closing_tag = f"</{tag}>"
            is_fully_closed = line_after_position.find(closing_tag) >= 0
            tag_start = current_position.character
            tag_end = current_position.character + len(closing_tag)
            if is_fully_closed and tag_start <= self._context.target_position.character <= tag_end:
                self._context.token_type = ContextTokenType.TAG
                self._context.token_name = tag
                self._context.token_range = Range(
                    Position(line=current_position.line, character=tag_start),
                    Position(line=current_position.line, character=tag_end),
                )
                raise ContextFoundException()
            if (
                is_fully_closed
                and self._context.target_position.character > tag_end
                or not is_fully_closed
                and self._context.target_position.character >= current_position.character
            ):
                self._context.node_stack.pop(-1)

    def characters(self, content):
        current_position = self.get_current_position()
        if current_position.line == self._context.target_position.line:
            content_start = current_position.character
            content_end = current_position.character + len(content)
            if content_start <= self._context.target_position.character <= content_end:
                self._context.is_node_content = True
                raise ContextFoundException()

    def get_current_position(self) -> Position:
        """Gets the current position inside the document where the parser is.

        Returns:
            Position: The current position inside the document.
        """
        return Position(line=self._loc.getLineNumber() - 1, character=self._loc.getColumnNumber())

    def _build_context_from_element_line(self, start_position: int, tag: str, attributes):
        target_offset = self._context.target_position.character
        tag_offset = start_position + len(tag)
        is_on_tag = start_position <= target_offset <= tag_offset
        if is_on_tag:
            self._context.token_type = ContextTokenType.TAG
            self._context.token_name = tag
            self._context.token_range = Range(
                Position(line=self._context.target_position.line, character=start_position + 1),
                Position(line=self._context.target_position.line, character=tag_offset + 1),
            )
            raise ContextFoundException()

        accum = tag_offset + 1  # +1 for '<'
        for attr_name, attr_value in attributes.items():
            attr_start = accum + 1  # +1 for ' '
            attr_end = attr_start + len(attr_name)
            is_on_attr = attr_start <= target_offset <= attr_end
            if is_on_attr:
                self._context.token_type = ContextTokenType.ATTRIBUTE_KEY
                self._context.token_name = attr_name
                self._context.token_range = Range(
                    Position(line=self._context.target_position.line, character=attr_start),
                    Position(line=self._context.target_position.line, character=attr_end),
                )
                raise ContextFoundException()

            attr_value_start = attr_end + 2  # +2 for '=' and '\"'
            attr_value_end = attr_value_start + len(attr_value)
            is_on_attr_value = attr_value_start <= target_offset <= attr_value_end
            if is_on_attr_value:
                self._context.token_type = ContextTokenType.ATTRIBUTE_VALUE
                self._context.token_name = attr_value
                self._context.token_range = Range(
                    Position(line=self._context.target_position.line, character=attr_value_start),
                    Position(line=self._context.target_position.line, character=attr_value_end),
                )
                raise ContextFoundException()
            accum = attr_value_end + 1  # closing \"


class ContextParseErrorHandler(xml.sax.ErrorHandler):
    """SAX ErrorHandler that tries it's best to recover context information when a fatal error
    ocurred during parsing.
    """

    def __init__(self, context: XmlContext):
        xml.sax.ErrorHandler.__init__(self)
        self._context = context

    def fatalError(self, exception: xml.sax.SAXParseException):
        position = self.get_position(exception)
        if exception.getMessage() in SUPPORTED_RECOVERY_EXCEPTIONS:
            self._try_recover_context_from_exception(position.character)
        else:
            self._context.is_invalid = True

    def get_position(self, exception: xml.sax.SAXParseException) -> Position:
        return Position(line=exception.getLineNumber() - 1, character=exception.getColumnNumber())

    def _try_recover_context_from_exception(self, start_offset: int) -> None:
        target_offset = self._context.target_position.character
        self._try_get_tag_context_at_line_position(target_offset)
        self._try_get_attribute_context_at_line_position(target_offset)

    def _try_get_tag_context_at_line_position(self, target_offset):
        tag_matches = re.finditer(START_TAG_REGEX, self._context.document_line, re.DOTALL)
        if tag_matches:
            for match in tag_matches:
                tag = match.group(TAG_GROUP)
                tag_start = match.start(TAG_GROUP)
                tag_end = match.end(TAG_GROUP)
                if tag_start <= target_offset <= tag_end:
                    self._context.token_type = ContextTokenType.TAG
                    self._context.token_name = tag
<<<<<<< HEAD
                    if tag not in self._context.node_stack:
                        self._context.node_stack.append(tag)
=======
                    self._context.token_range = Range(
                        Position(line=self._context.target_position.line, character=tag_start),
                        Position(line=self._context.target_position.line, character=tag_end),
                    )
                    self._context.node_stack.append(tag)
>>>>>>> a368321f
                    raise ContextFoundException()

                if (
                    target_offset > tag_end
                    and tag not in self._context.node_stack
                    and not self._is_tag_closed_before_offset(tag, target_offset)
                ):
                    self._context.node_stack.append(tag)

    def _is_tag_closed_before_offset(self, tag: str, offset: int) -> bool:
        match_close = re.search(f"</{tag}>", self._context.document_line)
        if match_close and offset >= match_close.end(0):
            return True
        match_self_close = re.search(f"<{tag}[^>]*/>", self._context.document_line)
        return match_self_close and offset >= match_self_close.end(0)

    def _try_get_attribute_context_at_line_position(self, target_offset):
        attribute_matches = re.finditer(
            ATTR_KEY_VALUE_REGEX, self._context.document_line, re.DOTALL
        )
        if attribute_matches:
            for match in attribute_matches:
                if match.start(ATTR_KEY_GROUP) <= target_offset <= match.end(ATTR_KEY_GROUP):
                    self._context.token_type = ContextTokenType.ATTRIBUTE_KEY
                    self._context.token_name = match.group(ATTR_KEY_GROUP)
                    self._context.token_range = Range(
                        Position(
                            line=self._context.target_position.line,
                            character=match.start(ATTR_KEY_GROUP),
                        ),
                        Position(
                            line=self._context.target_position.line,
                            character=match.end(ATTR_KEY_GROUP),
                        ),
                    )
                    raise ContextFoundException()
                if match.start(ATTR_VALUE_GROUP) <= target_offset <= match.end(ATTR_VALUE_GROUP):
                    self._context.token_type = ContextTokenType.ATTRIBUTE_VALUE
                    self._context.token_name = match.group(ATTR_VALUE_GROUP)
                    self._context.token_range = Range(
                        Position(
                            line=self._context.target_position.line,
                            character=match.start(ATTR_VALUE_GROUP),
                        ),
                        Position(
                            line=self._context.target_position.line,
                            character=match.end(ATTR_VALUE_GROUP),
                        ),
                    )
                    raise ContextFoundException()


class ContextFoundException(Exception):
    """When this exception is raised, it indicates that the necessary
    information for the context is already retrieved, so, additional
    parsing of the file can be avoided.
    """

    pass<|MERGE_RESOLUTION|>--- conflicted
+++ resolved
@@ -310,16 +310,12 @@
                 if tag_start <= target_offset <= tag_end:
                     self._context.token_type = ContextTokenType.TAG
                     self._context.token_name = tag
-<<<<<<< HEAD
-                    if tag not in self._context.node_stack:
-                        self._context.node_stack.append(tag)
-=======
                     self._context.token_range = Range(
                         Position(line=self._context.target_position.line, character=tag_start),
                         Position(line=self._context.target_position.line, character=tag_end),
                     )
-                    self._context.node_stack.append(tag)
->>>>>>> a368321f
+                    if tag not in self._context.node_stack:
+                        self._context.node_stack.append(tag)
                     raise ContextFoundException()
 
                 if (
