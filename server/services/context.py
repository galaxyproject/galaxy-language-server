--- conflicted
+++ resolved
@@ -332,10 +332,7 @@
     def _try_recover_context_from_exception(self, start_offset: int) -> None:
         target_offset = self._context.target_position.character
         self._try_get_attribute_context_at_line_position(target_offset)
-<<<<<<< HEAD
         self._try_get_tag_context_at_line_position(target_offset)
-=======
->>>>>>> ff268e07
 
     def _try_get_tag_context_at_line_position(self, target_offset: int) -> None:
         tag_matches = re.finditer(START_TAG_REGEX, self._context.document_line, re.DOTALL)
