--- conflicted
+++ resolved
@@ -334,15 +334,11 @@
                 ContextTokenType.ATTRIBUTE_VALUE,
             ),
             (
-<<<<<<< HEAD
                 get_fake_document('<first id="1">value</first>'),
                 Position(line=0, character=14),
                 ContextTokenType.UNKNOWN,
             ),
             (
-                get_fake_document('<first id="1">value</first>'),
-                Position(line=0, character=19),
-=======
                 get_fake_document('<first id="value"><second/></first>'),
                 Position(line=0, character=19),
                 ContextTokenType.TAG,
@@ -355,7 +351,6 @@
             (
                 get_fake_document('<first id="value"><second/></first'),
                 Position(line=0, character=29),
->>>>>>> a368321f
                 ContextTokenType.UNKNOWN,
             ),
         ],
@@ -420,17 +415,11 @@
                 ["first", "third"],
             ),
             (
-<<<<<<< HEAD
                 get_fake_document("<first><second></second><third"),
-=======
-                get_fake_document("<first><second></second><third>"),
->>>>>>> a368321f
                 Position(line=0, character=25),
                 ["first", "third"],
             ),
             (
-<<<<<<< HEAD
-=======
                 get_fake_document("<first><second/></first>"),
                 Position(line=0, character=18),
                 ["first"],
@@ -441,7 +430,6 @@
                 ["first"],
             ),
             (
->>>>>>> a368321f
                 get_fake_document('<first><second attr="value"/><third'),
                 Position(line=0, character=29),
                 ["first"],
